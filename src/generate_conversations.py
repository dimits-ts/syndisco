--- conflicted
+++ resolved
@@ -8,12 +8,6 @@
 from sdl.util import file_util
 
 
-<<<<<<< HEAD
-=======
-REMOVE_STR_LIST = ["```", "\""]
-
-
->>>>>>> 344f3b6a
 def process_file(input_file, output_dir, model):
     try:
         print(f"Processing file: {input_file}")
